/****************************************************************************
 *
 *   Copyright (c) 2012, 2013, 2014 PX4 Development Team. All rights reserved.
 *
 * Redistribution and use in source and binary forms, with or without
 * modification, are permitted provided that the following conditions
 * are met:
 *
 * 1. Redistributions of source code must retain the above copyright
 *    notice, this list of conditions and the following disclaimer.
 * 2. Redistributions in binary form must reproduce the above copyright
 *    notice, this list of conditions and the following disclaimer in
 *    the documentation and/or other materials provided with the
 *    distribution.
 * 3. Neither the name PX4 nor the names of its contributors may be
 *    used to endorse or promote products derived from this software
 *    without specific prior written permission.
 *
 * THIS SOFTWARE IS PROVIDED BY THE COPYRIGHT HOLDERS AND CONTRIBUTORS
 * "AS IS" AND ANY EXPRESS OR IMPLIED WARRANTIES, INCLUDING, BUT NOT
 * LIMITED TO, THE IMPLIED WARRANTIES OF MERCHANTABILITY AND FITNESS
 * FOR A PARTICULAR PURPOSE ARE DISCLAIMED. IN NO EVENT SHALL THE
 * COPYRIGHT OWNER OR CONTRIBUTORS BE LIABLE FOR ANY DIRECT, INDIRECT,
 * INCIDENTAL, SPECIAL, EXEMPLARY, OR CONSEQUENTIAL DAMAGES (INCLUDING,
 * BUT NOT LIMITED TO, PROCUREMENT OF SUBSTITUTE GOODS OR SERVICES; LOSS
 * OF USE, DATA, OR PROFITS; OR BUSINESS INTERRUPTION) HOWEVER CAUSED
 * AND ON ANY THEORY OF LIABILITY, WHETHER IN CONTRACT, STRICT
 * LIABILITY, OR TORT (INCLUDING NEGLIGENCE OR OTHERWISE) ARISING IN
 * ANY WAY OUT OF THE USE OF THIS SOFTWARE, EVEN IF ADVISED OF THE
 * POSSIBILITY OF SUCH DAMAGE.
 *
 ****************************************************************************/

/**
 * @file ubx.cpp
 *
 * U-Blox protocol implementation. Following u-blox 6/7/8 Receiver Description
 * including Prototol Specification.
 *
 * @author Thomas Gubler <thomasgubler@student.ethz.ch>
 * @author Julian Oes <joes@student.ethz.ch>
 * @author Anton Babushkin <anton.babushkin@me.com>
 *
 * @author Hannes Delago
 *   (rework, add ubx7+ compatibility)
 *
 * @see http://www.u-blox.com/images/downloads/Product_Docs/u-blox6_ReceiverDescriptionProtocolSpec_%28GPS.G6-SW-10018%29.pdf
 * @see http://www.u-blox.com/images/downloads/Product_Docs/u-bloxM8-V15_ReceiverDescriptionProtocolSpec_Public_%28UBX-13003221%29.pdf
 */

#include <assert.h>
#include <math.h>
#include <poll.h>
#include <stdio.h>
#include <string.h>
#include <time.h>
#include <unistd.h>

#include <systemlib/err.h>
#include <uORB/uORB.h>
#include <uORB/topics/vehicle_gps_position.h>
#include <uORB/topics/satellite_info.h>
#include <drivers/drv_hrt.h>

#include "ubx.h"

#define UBX_CONFIG_TIMEOUT	200		// ms, timeout for waiting ACK
#define UBX_PACKET_TIMEOUT	2		// ms, if now data during this delay assume that full update received
#define UBX_WAIT_BEFORE_READ	20		// ms, wait before reading to save read() calls
#define DISABLE_MSG_INTERVAL	1000000		// us, try to disable message with this interval

#define MIN(X,Y)	((X) < (Y) ? (X) : (Y))
#define SWAP16(X)	((((X) >>  8) & 0x00ff) | (((X) << 8) & 0xff00))

#define FNV1_32_INIT	((uint32_t)0x811c9dc5)	// init value for FNV1 hash algorithm
#define FNV1_32_PRIME	((uint32_t)0x01000193)	// magic prime for FNV1 hash algorithm


/**** Trace macros, disable for production builds */
#define UBX_TRACE_PARSER(s, ...)	{/*printf(s, ## __VA_ARGS__);*/}	/* decoding progress in parse_char() */
#define UBX_TRACE_RXMSG(s, ...)		{/*printf(s, ## __VA_ARGS__);*/}	/* Rx msgs in payload_rx_done() */
#define UBX_TRACE_SVINFO(s, ...)	{/*printf(s, ## __VA_ARGS__);*/}	/* NAV-SVINFO processing (debug use only, will cause rx buffer overflows) */

/**** Warning macros, disable to save memory */
#define UBX_WARN(s, ...)		{warnx(s, ## __VA_ARGS__);}


UBX::UBX(const int &fd, struct vehicle_gps_position_s *gps_position, struct satellite_info_s *satellite_info) :
	_fd(fd),
	_gps_position(gps_position),
	_satellite_info(satellite_info),
	_configured(false),
	_ack_state(UBX_ACK_IDLE),
	_got_posllh(false),
	_got_velned(false),
	_disable_cmd_last(0),
	_ack_waiting_msg(0),
	_ubx_version(0)
{
	decode_init();
}

UBX::~UBX()
{
}

int
UBX::configure(unsigned &baudrate)
{
	_configured = false;
	/* try different baudrates */
	const unsigned baudrates[] = {9600, 38400, 19200, 57600, 115200};

	unsigned baud_i;

	for (baud_i = 0; baud_i < sizeof(baudrates) / sizeof(baudrates[0]); baud_i++) {
		baudrate = baudrates[baud_i];
		set_baudrate(_fd, baudrate);

		/* flush input and wait for at least 20 ms silence */
		decode_init();
		receive(20);
		decode_init();

		/* Send a CFG-PRT message to set the UBX protocol for in and out
		 * and leave the baudrate as it is, we just want an ACK-ACK for this */
		memset(&_buf.payload_tx_cfg_prt, 0, sizeof(_buf.payload_tx_cfg_prt));
		_buf.payload_tx_cfg_prt.portID		= UBX_TX_CFG_PRT_PORTID;
		_buf.payload_tx_cfg_prt.mode		= UBX_TX_CFG_PRT_MODE;
		_buf.payload_tx_cfg_prt.baudRate	= baudrate;
		_buf.payload_tx_cfg_prt.inProtoMask	= UBX_TX_CFG_PRT_INPROTOMASK;
		_buf.payload_tx_cfg_prt.outProtoMask	= UBX_TX_CFG_PRT_OUTPROTOMASK;

		send_message(UBX_MSG_CFG_PRT, _buf.raw, sizeof(_buf.payload_tx_cfg_prt));

		if (wait_for_ack(UBX_MSG_CFG_PRT, UBX_CONFIG_TIMEOUT, false) < 0) {
			/* try next baudrate */
			continue;
		}

		/* Send a CFG-PRT message again, this time change the baudrate */
		memset(&_buf.payload_tx_cfg_prt, 0, sizeof(_buf.payload_tx_cfg_prt));
		_buf.payload_tx_cfg_prt.portID		= UBX_TX_CFG_PRT_PORTID;
		_buf.payload_tx_cfg_prt.mode		= UBX_TX_CFG_PRT_MODE;
		_buf.payload_tx_cfg_prt.baudRate	= UBX_TX_CFG_PRT_BAUDRATE;
		_buf.payload_tx_cfg_prt.inProtoMask	= UBX_TX_CFG_PRT_INPROTOMASK;
		_buf.payload_tx_cfg_prt.outProtoMask	= UBX_TX_CFG_PRT_OUTPROTOMASK;

		send_message(UBX_MSG_CFG_PRT, _buf.raw, sizeof(_buf.payload_tx_cfg_prt));

		/* no ACK is expected here, but read the buffer anyway in case we actually get an ACK */
		wait_for_ack(UBX_MSG_CFG_PRT, UBX_CONFIG_TIMEOUT, false);

		if (UBX_TX_CFG_PRT_BAUDRATE != baudrate) {
			set_baudrate(_fd, UBX_TX_CFG_PRT_BAUDRATE);
			baudrate = UBX_TX_CFG_PRT_BAUDRATE;
		}

		/* at this point we have correct baudrate on both ends */
		break;
	}

	if (baud_i >= sizeof(baudrates) / sizeof(baudrates[0])) {
		return 1;	// connection and/or baudrate detection failed
	}

	/* Send a CFG-RATE message to define update rate */
	memset(&_buf.payload_tx_cfg_rate, 0, sizeof(_buf.payload_tx_cfg_rate));
	_buf.payload_tx_cfg_rate.measRate	= UBX_TX_CFG_RATE_MEASINTERVAL;
	_buf.payload_tx_cfg_rate.navRate	= UBX_TX_CFG_RATE_NAVRATE;
	_buf.payload_tx_cfg_rate.timeRef	= UBX_TX_CFG_RATE_TIMEREF;

	send_message(UBX_MSG_CFG_RATE, _buf.raw, sizeof(_buf.payload_tx_cfg_rate));

	if (wait_for_ack(UBX_MSG_CFG_RATE, UBX_CONFIG_TIMEOUT, true) < 0) {
		return 1;
	}

	/* send a NAV5 message to set the options for the internal filter */
	memset(&_buf.payload_tx_cfg_nav5, 0, sizeof(_buf.payload_tx_cfg_nav5));
	_buf.payload_tx_cfg_nav5.mask		= UBX_TX_CFG_NAV5_MASK;
	_buf.payload_tx_cfg_nav5.dynModel	= UBX_TX_CFG_NAV5_DYNMODEL;
	_buf.payload_tx_cfg_nav5.fixMode	= UBX_TX_CFG_NAV5_FIXMODE;

	send_message(UBX_MSG_CFG_NAV5, _buf.raw, sizeof(_buf.payload_tx_cfg_nav5));

	if (wait_for_ack(UBX_MSG_CFG_NAV5, UBX_CONFIG_TIMEOUT, true) < 0) {
		return 1;
	}

	/* configure message rates */
	/* the last argument is divisor for measurement rate (set by CFG RATE), i.e. 1 means 5Hz */
	configure_message_rate(UBX_MSG_NAV_POSLLH, 1);

	if (wait_for_ack(UBX_MSG_CFG_MSG, UBX_CONFIG_TIMEOUT, true) < 0) {
		return 1;
	}

	configure_message_rate(UBX_MSG_NAV_TIMEUTC, 5);

	if (wait_for_ack(UBX_MSG_CFG_MSG, UBX_CONFIG_TIMEOUT, true) < 0) {
		return 1;
	}

	configure_message_rate(UBX_MSG_NAV_SOL, 1);

	if (wait_for_ack(UBX_MSG_CFG_MSG, UBX_CONFIG_TIMEOUT, true) < 0) {
		return 1;
	}

	configure_message_rate(UBX_MSG_NAV_VELNED, 1);

	if (wait_for_ack(UBX_MSG_CFG_MSG, UBX_CONFIG_TIMEOUT, true) < 0) {
		return 1;
	}

	configure_message_rate(UBX_MSG_NAV_SVINFO, (_satellite_info != nullptr) ? 5 : 0);

	if (wait_for_ack(UBX_MSG_CFG_MSG, UBX_CONFIG_TIMEOUT, true) < 0) {
		return 1;
	}

	configure_message_rate(UBX_MSG_MON_HW, 1);

	if (wait_for_ack(UBX_MSG_CFG_MSG, UBX_CONFIG_TIMEOUT, true) < 0) {
		return 1;
	}

	/* request module version information by sending an empty MON-VER message */
	send_message(UBX_MSG_MON_VER, nullptr, 0);

	_configured = true;
	return 0;
}

int	// -1 = NAK, error or timeout, 0 = ACK
UBX::wait_for_ack(const uint16_t msg, const unsigned timeout, const bool report)
{
	int ret = -1;

	_ack_state = UBX_ACK_WAITING;
	_ack_waiting_msg = msg;	// memorize sent msg class&ID for ACK check

	hrt_abstime time_started = hrt_absolute_time();

	while ((_ack_state == UBX_ACK_WAITING) && (hrt_absolute_time() < time_started + timeout * 1000)) {
		receive(timeout);
	}

	if (_ack_state == UBX_ACK_GOT_ACK) {
		ret = 0;	// ACK received ok
	} else if (report) {
		if (_ack_state == UBX_ACK_GOT_NAK) {
			UBX_WARN("ubx msg 0x%04x NAK", SWAP16((unsigned)msg));
		} else {
			UBX_WARN("ubx msg 0x%04x ACK timeout", SWAP16((unsigned)msg));
		}
	}

	_ack_state = UBX_ACK_IDLE;
	return ret;
}

int	// -1 = error, 0 = no message handled, 1 = message handled, 2 = sat info message handled
UBX::receive(const unsigned timeout)
{
	/* poll descriptor */
	pollfd fds[1];
	fds[0].fd = _fd;
	fds[0].events = POLLIN;

	uint8_t buf[128];

	/* timeout additional to poll */
	uint64_t time_started = hrt_absolute_time();

	ssize_t count = 0;

	int handled = 0;

	while (true) {
		bool ready_to_return = _configured ? (_got_posllh && _got_velned) : handled;

		/* poll for new data, wait for only UBX_PACKET_TIMEOUT (2ms) if something already received */
		int ret = poll(fds, sizeof(fds) / sizeof(fds[0]), ready_to_return ? UBX_PACKET_TIMEOUT : timeout);

		if (ret < 0) {
			/* something went wrong when polling */
			UBX_WARN("ubx poll() err");
			return -1;

		} else if (ret == 0) {
			/* return success after short delay after receiving a packet or timeout after long delay */
			if (ready_to_return) {
				_got_posllh = false;
				_got_velned = false;
				return handled;

			} else {
				return -1;
			}

		} else if (ret > 0) {
			/* if we have new data from GPS, go handle it */
			if (fds[0].revents & POLLIN) {
				/*
				 * We are here because poll says there is some data, so this
				 * won't block even on a blocking device. But don't read immediately
				 * by 1-2 bytes, wait for some more data to save expensive read() calls.
				 * If more bytes are available, we'll go back to poll() again.
				 */
				usleep(UBX_WAIT_BEFORE_READ * 1000);
				count = read(_fd, buf, sizeof(buf));

				/* pass received bytes to the packet decoder */
				for (int i = 0; i < count; i++) {
					handled |= parse_char(buf[i]);
				}
			}
		}

		/* abort after timeout if no useful packets received */
		if (time_started + timeout * 1000 < hrt_absolute_time()) {
			return -1;
		}
	}
}

int	// 0 = decoding, 1 = message handled, 2 = sat info message handled
UBX::parse_char(const uint8_t b)
{
	int ret = 0;

	switch (_decode_state) {

	/* Expecting Sync1 */
	case UBX_DECODE_SYNC1:
		if (b == UBX_SYNC1) {	// Sync1 found --> expecting Sync2
			UBX_TRACE_PARSER("\nA");
			_decode_state = UBX_DECODE_SYNC2;
		}
		break;

	/* Expecting Sync2 */
	case UBX_DECODE_SYNC2:
		if (b == UBX_SYNC2) {	// Sync2 found --> expecting Class
			UBX_TRACE_PARSER("B");
			_decode_state = UBX_DECODE_CLASS;

		} else {		// Sync1 not followed by Sync2: reset parser
			decode_init();
		}
		break;

	/* Expecting Class */
	case UBX_DECODE_CLASS:
		UBX_TRACE_PARSER("C");
		add_byte_to_checksum(b);  // checksum is calculated for everything except Sync and Checksum bytes
		_rx_msg = b;
		_decode_state = UBX_DECODE_ID;
		break;

	/* Expecting ID */
	case UBX_DECODE_ID:
		UBX_TRACE_PARSER("D");
		add_byte_to_checksum(b);
		_rx_msg |= b << 8;
		_decode_state = UBX_DECODE_LENGTH1;
		break;

	/* Expecting first length byte */
	case UBX_DECODE_LENGTH1:
		UBX_TRACE_PARSER("E");
		add_byte_to_checksum(b);
		_rx_payload_length = b;
		_decode_state = UBX_DECODE_LENGTH2;
		break;

	/* Expecting second length byte */
	case UBX_DECODE_LENGTH2:
		UBX_TRACE_PARSER("F");
		add_byte_to_checksum(b);
		_rx_payload_length |= b << 8;	// calculate payload size
		if (payload_rx_init() != 0) {	// start payload reception
			// payload will not be handled, discard message
			decode_init();
		} else {
			_decode_state = (_rx_payload_length > 0) ? UBX_DECODE_PAYLOAD : UBX_DECODE_CHKSUM1;
		}
		break;

	/* Expecting payload */
	case UBX_DECODE_PAYLOAD:
		UBX_TRACE_PARSER(".");
		add_byte_to_checksum(b);
		switch (_rx_msg) {
		case UBX_MSG_NAV_SVINFO:
			ret = payload_rx_add_nav_svinfo(b);	// add a NAV-SVINFO payload byte
			break;
		case UBX_MSG_MON_VER:
			ret = payload_rx_add_mon_ver(b);	// add a MON-VER payload byte
			break;
		default:
			ret = payload_rx_add(b);		// add a payload byte
			break;
		}
		if (ret < 0) {
			// payload not handled, discard message
			decode_init();
		} else if (ret > 0) {
			// payload complete, expecting checksum
			_decode_state = UBX_DECODE_CHKSUM1;
		} else {
			// expecting more payload, stay in state UBX_DECODE_PAYLOAD
		}
		ret = 0;
		break;

	/* Expecting first checksum byte */
	case UBX_DECODE_CHKSUM1:
		if (_rx_ck_a != b) {
			UBX_WARN("ubx checksum err");
			decode_init();
		} else {
			_decode_state = UBX_DECODE_CHKSUM2;
		}
		break;

	/* Expecting second checksum byte */
	case UBX_DECODE_CHKSUM2:
		if (_rx_ck_b != b) {
			UBX_WARN("ubx checksum err");
		} else {
			ret = payload_rx_done();	// finish payload processing
		}
		decode_init();
		break;

	default:
		break;
	}

	return ret;
}

/**
 * Start payload rx
 */
int	// -1 = abort, 0 = continue
UBX::payload_rx_init()
{
	int ret = 0;

	_rx_state = UBX_RXMSG_HANDLE;	// handle by default

	switch (_rx_msg) {
	case UBX_MSG_NAV_POSLLH:
		if (_rx_payload_length != sizeof(ubx_payload_rx_nav_posllh_t))
			_rx_state = UBX_RXMSG_ERROR_LENGTH;
		else if (!_configured)
			_rx_state = UBX_RXMSG_IGNORE;	// ignore if not _configured
		break;

	case UBX_MSG_NAV_SOL:
		if (_rx_payload_length != sizeof(ubx_payload_rx_nav_sol_t))
			_rx_state = UBX_RXMSG_ERROR_LENGTH;
		else if (!_configured)
			_rx_state = UBX_RXMSG_IGNORE;	// ignore if not _configured
		break;

	case UBX_MSG_NAV_TIMEUTC:
		if (_rx_payload_length != sizeof(ubx_payload_rx_nav_timeutc_t))
			_rx_state = UBX_RXMSG_ERROR_LENGTH;
		else if (!_configured)
			_rx_state = UBX_RXMSG_IGNORE;	// ignore if not _configured
		break;

	case UBX_MSG_NAV_SVINFO:
		if (_satellite_info == nullptr)
			_rx_state = UBX_RXMSG_DISABLE;	// disable if sat info not requested
		else if (!_configured)
			_rx_state = UBX_RXMSG_IGNORE;	// ignore if not _configured
		else
			memset(_satellite_info, 0, sizeof(*_satellite_info));	// initialize sat info
		break;

	case UBX_MSG_NAV_VELNED:
		if (_rx_payload_length != sizeof(ubx_payload_rx_nav_velned_t))
			_rx_state = UBX_RXMSG_ERROR_LENGTH;
		else if (!_configured)
			_rx_state = UBX_RXMSG_IGNORE;	// ignore if not _configured
		break;

	case UBX_MSG_MON_VER:
		break;		// unconditionally handle this message

	case UBX_MSG_MON_HW:
		if (   (_rx_payload_length != sizeof(ubx_payload_rx_mon_hw_ubx6_t))	/* u-blox 6 msg format */
		    && (_rx_payload_length != sizeof(ubx_payload_rx_mon_hw_ubx7_t)))	/* u-blox 7+ msg format */
			_rx_state = UBX_RXMSG_ERROR_LENGTH;
		else if (!_configured)
			_rx_state = UBX_RXMSG_IGNORE;	// ignore if not _configured
		break;

	case UBX_MSG_ACK_ACK:
		if (_rx_payload_length != sizeof(ubx_payload_rx_ack_ack_t))
			_rx_state = UBX_RXMSG_ERROR_LENGTH;
		else if (_configured)
			_rx_state = UBX_RXMSG_IGNORE;	// ignore if _configured
		break;

	case UBX_MSG_ACK_NAK:
		if (_rx_payload_length != sizeof(ubx_payload_rx_ack_nak_t))
			_rx_state = UBX_RXMSG_ERROR_LENGTH;
		else if (_configured)
			_rx_state = UBX_RXMSG_IGNORE;	// ignore if _configured
		break;

	default:
		_rx_state = UBX_RXMSG_DISABLE;	// disable all other messages
		break;
	}

	switch (_rx_state) {
	case UBX_RXMSG_HANDLE:	// handle message
	case UBX_RXMSG_IGNORE:	// ignore message but don't report error
		ret = 0;
		break;

	case UBX_RXMSG_DISABLE:	// disable unexpected messages
		UBX_WARN("ubx msg 0x%04x len %u unexpected", SWAP16((unsigned)_rx_msg), (unsigned)_rx_payload_length);

		{
			hrt_abstime t = hrt_absolute_time();

			if (t > _disable_cmd_last + DISABLE_MSG_INTERVAL) {
				/* don't attempt for every message to disable, some might not be disabled */
				_disable_cmd_last = t;
				UBX_WARN("ubx disabling msg 0x%04x", SWAP16((unsigned)_rx_msg));
				configure_message_rate(_rx_msg, 0);
			}
		}

		ret = -1;	// return error, abort handling this message
		break;

	case UBX_RXMSG_ERROR_LENGTH:	// error: invalid length
		UBX_WARN("ubx msg 0x%04x invalid len %u", SWAP16((unsigned)_rx_msg), (unsigned)_rx_payload_length);
		ret = -1;	// return error, abort handling this message
		break;

	default:	// invalid message state
		UBX_WARN("ubx internal err1");
		ret = -1;	// return error, abort handling this message
		break;
	}

	return ret;
}

/**
 * Add payload rx byte
 */
int	// -1 = error, 0 = ok, 1 = payload completed
UBX::payload_rx_add(const uint8_t b)
{
	int ret = 0;

	_buf.raw[_rx_payload_index] = b;

	if (++_rx_payload_index >= _rx_payload_length) {
		ret = 1;	// payload received completely
	}

	return ret;
}

/**
 * Add NAV-SVINFO payload rx byte
 */
int	// -1 = error, 0 = ok, 1 = payload completed
UBX::payload_rx_add_nav_svinfo(const uint8_t b)
{
	int ret = 0;

<<<<<<< HEAD
	if (_rx_payload_index < sizeof(ubx_payload_rx_nav_svinfo_part1_t)) {
		// Fill Part 1 buffer
		_buf.raw[_rx_payload_index] = b;
	} else {
		if (_rx_payload_index == sizeof(ubx_payload_rx_nav_svinfo_part1_t)) {
			// Part 1 complete: decode Part 1 buffer
			_satellite_info->count = MIN(_buf.payload_rx_nav_svinfo_part1.numCh, SAT_INFO_MAX_SATELLITES);
			UBX_TRACE_SVINFO("SVINFO len %u  numCh %u\n", (unsigned)_rx_payload_length, (unsigned)_buf.payload_rx_nav_svinfo_part1.numCh);
		}
		if (_rx_payload_index < sizeof(ubx_payload_rx_nav_svinfo_part1_t) + _satellite_info->count * sizeof(ubx_payload_rx_nav_svinfo_part2_t)) {
			// Still room in _satellite_info: fill Part 2 buffer
			unsigned buf_index = (_rx_payload_index - sizeof(ubx_payload_rx_nav_svinfo_part1_t)) % sizeof(ubx_payload_rx_nav_svinfo_part2_t);
			_buf.raw[buf_index] = b;
			if (buf_index == sizeof(ubx_payload_rx_nav_svinfo_part2_t) - 1) {
				// Part 2 complete: decode Part 2 buffer
				unsigned sat_index = (_rx_payload_index - sizeof(ubx_payload_rx_nav_svinfo_part1_t)) / sizeof(ubx_payload_rx_nav_svinfo_part2_t);
				_satellite_info->used[sat_index]	= (uint8_t)(_buf.payload_rx_nav_svinfo_part2.flags & 0x01);
				_satellite_info->snr[sat_index]		= (uint8_t)(_buf.payload_rx_nav_svinfo_part2.cno);
				_satellite_info->elevation[sat_index]	= (uint8_t)(_buf.payload_rx_nav_svinfo_part2.elev);
				_satellite_info->azimuth[sat_index]	= (uint8_t)((float)_buf.payload_rx_nav_svinfo_part2.azim * 255.0f / 360.0f);
				_satellite_info->svid[sat_index]	= (uint8_t)(_buf.payload_rx_nav_svinfo_part2.svid);
				UBX_TRACE_SVINFO("SVINFO #%02u  used %u  snr %3u  elevation %3u  azimuth %3u  svid %3u\n",
						(unsigned)sat_index + 1,
						(unsigned)_satellite_info->used[sat_index],
						(unsigned)_satellite_info->snr[sat_index],
						(unsigned)_satellite_info->elevation[sat_index],
						(unsigned)_satellite_info->azimuth[sat_index],
						(unsigned)_satellite_info->svid[sat_index]
				);
			}
		}
	}
=======
	if (_configured) {
		/* handle only info messages when configured */
		switch (_message_class) {
		case UBX_CLASS_NAV:
			switch (_message_id) {
			case UBX_MESSAGE_NAV_POSLLH: {
					// printf("GOT NAV_POSLLH\n");
					gps_bin_nav_posllh_packet_t *packet = (gps_bin_nav_posllh_packet_t *) _rx_buffer;

					_gps_position->lat = packet->lat;
					_gps_position->lon = packet->lon;
					_gps_position->alt = packet->height_msl;
					_gps_position->eph = (float)packet->hAcc * 1e-3f; // from mm to m
					_gps_position->epv = (float)packet->vAcc * 1e-3f; // from mm to m
					_gps_position->timestamp_position = hrt_absolute_time();

					_rate_count_lat_lon++;

					_got_posllh = true;
					ret = 1;
					break;
				}
>>>>>>> 28a31708

	if (++_rx_payload_index >= _rx_payload_length) {
		ret = 1;	// payload received completely
	}

	return ret;
}

/**
 * Add MON-VER payload rx byte
 */
int	// -1 = error, 0 = ok, 1 = payload completed
UBX::payload_rx_add_mon_ver(const uint8_t b)
{
	int ret = 0;

	if (_rx_payload_index < sizeof(ubx_payload_rx_mon_ver_part1_t)) {
		// Fill Part 1 buffer
		_buf.raw[_rx_payload_index] = b;
	} else {
		if (_rx_payload_index == sizeof(ubx_payload_rx_mon_ver_part1_t)) {
			// Part 1 complete: decode Part 1 buffer and calculate hash for SW&HW version strings
			_ubx_version = fnv1_32_str(_buf.payload_rx_mon_ver_part1.swVersion, FNV1_32_INIT);
			_ubx_version = fnv1_32_str(_buf.payload_rx_mon_ver_part1.hwVersion, _ubx_version);
			UBX_WARN("VER hash 0x%08x", _ubx_version);
			UBX_WARN("VER hw  \"%10s\"", _buf.payload_rx_mon_ver_part1.hwVersion);
			UBX_WARN("VER sw  \"%30s\"", _buf.payload_rx_mon_ver_part1.swVersion);
		}
		// fill Part 2 buffer
		unsigned buf_index = (_rx_payload_index - sizeof(ubx_payload_rx_mon_ver_part1_t)) % sizeof(ubx_payload_rx_mon_ver_part2_t);
		_buf.raw[buf_index] = b;
		if (buf_index == sizeof(ubx_payload_rx_mon_ver_part2_t) - 1) {
			// Part 2 complete: decode Part 2 buffer
			UBX_WARN("VER ext \" %30s\"", _buf.payload_rx_mon_ver_part2.extension);
		}
	}

	if (++_rx_payload_index >= _rx_payload_length) {
		ret = 1;	// payload received completely
	}

	return ret;
}

/**
 * Finish payload rx
 */
int	// 0 = no message handled, 1 = message handled, 2 = sat info message handled
UBX::payload_rx_done(void)
{
	int ret = 0;

	// return if no message handled
	if (_rx_state != UBX_RXMSG_HANDLE) {
		return ret;
	}

	// handle message
	switch (_rx_msg) {

	case UBX_MSG_NAV_POSLLH:
		UBX_TRACE_RXMSG("Rx NAV-POSLLH\n");

		_gps_position->lat	= _buf.payload_rx_nav_posllh.lat;
		_gps_position->lon	= _buf.payload_rx_nav_posllh.lon;
		_gps_position->alt	= _buf.payload_rx_nav_posllh.hMSL;
		_gps_position->eph_m	= (float)_buf.payload_rx_nav_posllh.hAcc * 1e-3f; // from mm to m
		_gps_position->epv_m	= (float)_buf.payload_rx_nav_posllh.vAcc * 1e-3f; // from mm to m

		_gps_position->timestamp_position = hrt_absolute_time();

		_rate_count_lat_lon++;
		_got_posllh = true;

		ret = 1;
		break;

	case UBX_MSG_NAV_SOL:
		UBX_TRACE_RXMSG("Rx NAV-SOL\n");

		_gps_position->fix_type		= _buf.payload_rx_nav_sol.gpsFix;
		_gps_position->s_variance_m_s	= (float)_buf.payload_rx_nav_sol.sAcc * 1e-2f;	// from cm to m
		_gps_position->p_variance_m	= (float)_buf.payload_rx_nav_sol.pAcc * 1e-2f;	// from cm to m
		_gps_position->satellites_used	= _buf.payload_rx_nav_sol.numSV;

		_gps_position->timestamp_variance = hrt_absolute_time();

		ret = 1;
		break;

	case UBX_MSG_NAV_TIMEUTC:
		UBX_TRACE_RXMSG("Rx NAV-TIMEUTC\n");

		{
			/* convert to unix timestamp */
			struct tm timeinfo;
			timeinfo.tm_year	= _buf.payload_rx_nav_timeutc.year - 1900;
			timeinfo.tm_mon		= _buf.payload_rx_nav_timeutc.month - 1;
			timeinfo.tm_mday	= _buf.payload_rx_nav_timeutc.day;
			timeinfo.tm_hour	= _buf.payload_rx_nav_timeutc.hour;
			timeinfo.tm_min		= _buf.payload_rx_nav_timeutc.min;
			timeinfo.tm_sec		= _buf.payload_rx_nav_timeutc.sec;
			time_t epoch = mktime(&timeinfo);

#ifndef CONFIG_RTC
			//Since we lack a hardware RTC, set the system time clock based on GPS UTC
			//TODO generalize this by moving into gps.cpp?
			timespec ts;
			ts.tv_sec = epoch;
			ts.tv_nsec = _buf.payload_rx_nav_timeutc.nano;
			clock_settime(CLOCK_REALTIME, &ts);
#endif

			_gps_position->time_gps_usec = (uint64_t)epoch * 1000000; //TODO: test this
			_gps_position->time_gps_usec += (uint64_t)(_buf.payload_rx_nav_timeutc.nano * 1e-3f);
		}

		_gps_position->timestamp_time = hrt_absolute_time();

		ret = 1;
		break;

	case UBX_MSG_NAV_SVINFO:
		UBX_TRACE_RXMSG("Rx NAV-SVINFO\n");

		// _satellite_info already populated by payload_rx_add_svinfo(), just add a timestamp
		_satellite_info->timestamp = hrt_absolute_time();

		ret = 2;
		break;

	case UBX_MSG_NAV_VELNED:
		UBX_TRACE_RXMSG("Rx NAV-VELNED\n");

		_gps_position->vel_m_s		= (float)_buf.payload_rx_nav_velned.speed * 1e-2f;
		_gps_position->vel_n_m_s	= (float)_buf.payload_rx_nav_velned.velN * 1e-2f; /* NED NORTH velocity */
		_gps_position->vel_e_m_s	= (float)_buf.payload_rx_nav_velned.velE * 1e-2f; /* NED EAST velocity */
		_gps_position->vel_d_m_s	= (float)_buf.payload_rx_nav_velned.velD * 1e-2f; /* NED DOWN velocity */
		_gps_position->cog_rad		= (float)_buf.payload_rx_nav_velned.heading * M_DEG_TO_RAD_F * 1e-5f;
		_gps_position->c_variance_rad	= (float)_buf.payload_rx_nav_velned.cAcc * M_DEG_TO_RAD_F * 1e-5f;
		_gps_position->vel_ned_valid	= true;

		_gps_position->timestamp_velocity = hrt_absolute_time();

		_rate_count_vel++;
		_got_velned = true;

		ret = 1;
		break;

	case UBX_MSG_MON_VER:
		UBX_TRACE_RXMSG("Rx MON-VER\n");

		ret = 1;
		break;

	case UBX_MSG_MON_HW:
		UBX_TRACE_RXMSG("Rx MON-HW\n");

		switch (_rx_payload_length) {

		case sizeof(ubx_payload_rx_mon_hw_ubx6_t):	/* u-blox 6 msg format */
			_gps_position->noise_per_ms		= _buf.payload_rx_mon_hw_ubx6.noisePerMS;
			_gps_position->jamming_indicator	= _buf.payload_rx_mon_hw_ubx6.jamInd;

			ret = 1;
			break;

		case sizeof(ubx_payload_rx_mon_hw_ubx7_t):	/* u-blox 7+ msg format */
			_gps_position->noise_per_ms		= _buf.payload_rx_mon_hw_ubx7.noisePerMS;
			_gps_position->jamming_indicator	= _buf.payload_rx_mon_hw_ubx7.jamInd;

			ret = 1;
			break;

		default:		// unexpected payload size:
			ret = 0;	// don't handle message
			break;
		}
		break;

	case UBX_MSG_ACK_ACK:
		UBX_TRACE_RXMSG("Rx ACK-ACK\n");

		if ((_ack_state == UBX_ACK_WAITING) && (_buf.payload_rx_ack_ack.msg == _ack_waiting_msg)) {
			_ack_state = UBX_ACK_GOT_ACK;
		}

		ret = 1;
		break;

	case UBX_MSG_ACK_NAK:
		UBX_TRACE_RXMSG("Rx ACK-NAK\n");

		if ((_ack_state == UBX_ACK_WAITING) && (_buf.payload_rx_ack_ack.msg == _ack_waiting_msg)) {
			_ack_state = UBX_ACK_GOT_NAK;
		}

		ret = 1;
		break;

	default:
		break;
	}

	return ret;
}

void
UBX::decode_init(void)
{
	_decode_state = UBX_DECODE_SYNC1;
	_rx_ck_a = 0;
	_rx_ck_b = 0;
	_rx_payload_length = 0;
	_rx_payload_index = 0;
}

void
UBX::add_byte_to_checksum(const uint8_t b)
{
	_rx_ck_a = _rx_ck_a + b;
	_rx_ck_b = _rx_ck_b + _rx_ck_a;
}

void
UBX::calc_checksum(const uint8_t *buffer, const uint16_t length, ubx_checksum_t *checksum)
{
	for (uint16_t i = 0; i < length; i++) {
		checksum->ck_a = checksum->ck_a + buffer[i];
		checksum->ck_b = checksum->ck_b + checksum->ck_a;
	}
}

void
UBX::configure_message_rate(const uint16_t msg, const uint8_t rate)
{
	ubx_payload_tx_cfg_msg_t cfg_msg;	// don't use _buf (allow interleaved operation)

	cfg_msg.msg	= msg;
	cfg_msg.rate	= rate;

	send_message(UBX_MSG_CFG_MSG, (uint8_t *)&cfg_msg, sizeof(cfg_msg));
}

void
UBX::send_message(const uint16_t msg, const uint8_t *payload, const uint16_t length)
{
	ubx_header_t   header = {UBX_SYNC1, UBX_SYNC2};
	ubx_checksum_t checksum = {0, 0};

	// Populate header
	header.msg	= msg;
	header.length	= length;

	// Calculate checksum
	calc_checksum(((uint8_t*)&header) + 2, sizeof(header) - 2, &checksum);  // skip 2 sync bytes
	if (payload != nullptr)
		calc_checksum(payload, length, &checksum);

	// Send message
	write(_fd, (const void *)&header, sizeof(header));
	if (payload != nullptr)
		write(_fd, (const void *)payload, length);
	write(_fd, (const void *)&checksum, sizeof(checksum));
}

uint32_t
UBX::fnv1_32_str(uint8_t *str, uint32_t hval)
{
    uint8_t *s = str;

    /*
     * FNV-1 hash each octet in the buffer
     */
    while (*s) {

	/* multiply by the 32 bit FNV magic prime mod 2^32 */
#if defined(NO_FNV_GCC_OPTIMIZATION)
	hval *= FNV1_32_PRIME;
#else
	hval += (hval<<1) + (hval<<4) + (hval<<7) + (hval<<8) + (hval<<24);
#endif

	/* xor the bottom with the current octet */
	hval ^= (uint32_t)*s++;
    }

    /* return our new hash value */
    return hval;
}
<|MERGE_RESOLUTION|>--- conflicted
+++ resolved
@@ -583,7 +583,6 @@
 {
 	int ret = 0;
 
-<<<<<<< HEAD
 	if (_rx_payload_index < sizeof(ubx_payload_rx_nav_svinfo_part1_t)) {
 		// Fill Part 1 buffer
 		_buf.raw[_rx_payload_index] = b;
@@ -616,30 +615,6 @@
 			}
 		}
 	}
-=======
-	if (_configured) {
-		/* handle only info messages when configured */
-		switch (_message_class) {
-		case UBX_CLASS_NAV:
-			switch (_message_id) {
-			case UBX_MESSAGE_NAV_POSLLH: {
-					// printf("GOT NAV_POSLLH\n");
-					gps_bin_nav_posllh_packet_t *packet = (gps_bin_nav_posllh_packet_t *) _rx_buffer;
-
-					_gps_position->lat = packet->lat;
-					_gps_position->lon = packet->lon;
-					_gps_position->alt = packet->height_msl;
-					_gps_position->eph = (float)packet->hAcc * 1e-3f; // from mm to m
-					_gps_position->epv = (float)packet->vAcc * 1e-3f; // from mm to m
-					_gps_position->timestamp_position = hrt_absolute_time();
-
-					_rate_count_lat_lon++;
-
-					_got_posllh = true;
-					ret = 1;
-					break;
-				}
->>>>>>> 28a31708
 
 	if (++_rx_payload_index >= _rx_payload_length) {
 		ret = 1;	// payload received completely
@@ -706,8 +681,8 @@
 		_gps_position->lat	= _buf.payload_rx_nav_posllh.lat;
 		_gps_position->lon	= _buf.payload_rx_nav_posllh.lon;
 		_gps_position->alt	= _buf.payload_rx_nav_posllh.hMSL;
-		_gps_position->eph_m	= (float)_buf.payload_rx_nav_posllh.hAcc * 1e-3f; // from mm to m
-		_gps_position->epv_m	= (float)_buf.payload_rx_nav_posllh.vAcc * 1e-3f; // from mm to m
+		_gps_position->eph	= (float)_buf.payload_rx_nav_posllh.hAcc * 1e-3f; // from mm to m
+		_gps_position->epv	= (float)_buf.payload_rx_nav_posllh.vAcc * 1e-3f; // from mm to m
 
 		_gps_position->timestamp_position = hrt_absolute_time();
 
