/****************************************************************************
 *
 *   Copyright (c) 2012-2014 PX4 Development Team. All rights reserved.
 *
 * Redistribution and use in source and binary forms, with or without
 * modification, are permitted provided that the following conditions
 * are met:
 *
 * 1. Redistributions of source code must retain the above copyright
 *    notice, this list of conditions and the following disclaimer.
 * 2. Redistributions in binary form must reproduce the above copyright
 *    notice, this list of conditions and the following disclaimer in
 *    the documentation and/or other materials provided with the
 *    distribution.
 * 3. Neither the name PX4 nor the names of its contributors may be
 *    used to endorse or promote products derived from this software
 *    without specific prior written permission.
 *
 * THIS SOFTWARE IS PROVIDED BY THE COPYRIGHT HOLDERS AND CONTRIBUTORS
 * "AS IS" AND ANY EXPRESS OR IMPLIED WARRANTIES, INCLUDING, BUT NOT
 * LIMITED TO, THE IMPLIED WARRANTIES OF MERCHANTABILITY AND FITNESS
 * FOR A PARTICULAR PURPOSE ARE DISCLAIMED. IN NO EVENT SHALL THE
 * COPYRIGHT OWNER OR CONTRIBUTORS BE LIABLE FOR ANY DIRECT, INDIRECT,
 * INCIDENTAL, SPECIAL, EXEMPLARY, OR CONSEQUENTIAL DAMAGES (INCLUDING,
 * BUT NOT LIMITED TO, PROCUREMENT OF SUBSTITUTE GOODS OR SERVICES; LOSS
 * OF USE, DATA, OR PROFITS; OR BUSINESS INTERRUPTION) HOWEVER CAUSED
 * AND ON ANY THEORY OF LIABILITY, WHETHER IN CONTRACT, STRICT
 * LIABILITY, OR TORT (INCLUDING NEGLIGENCE OR OTHERWISE) ARISING IN
 * ANY WAY OUT OF THE USE OF THIS SOFTWARE, EVEN IF ADVISED OF THE
 * POSSIBILITY OF SUCH DAMAGE.
 *
 ****************************************************************************/

/**
 * @file mavlink_receiver.cpp
 * MAVLink protocol message receive and dispatch
 *
 * @author Lorenz Meier <lm@inf.ethz.ch>
 * @author Anton Babushkin <anton.babushkin@me.com>
 */

/* XXX trim includes */
#include <nuttx/config.h>
#include <unistd.h>
#include <pthread.h>
#include <stdio.h>
#include <math.h>
#include <stdbool.h>
#include <fcntl.h>
#include <mqueue.h>
#include <string.h>
#include <drivers/drv_hrt.h>
#include <drivers/drv_accel.h>
#include <drivers/drv_gyro.h>
#include <drivers/drv_mag.h>
#include <drivers/drv_baro.h>
#include <time.h>
#include <float.h>
#include <unistd.h>
#include <nuttx/sched.h>
#include <sys/prctl.h>
#include <termios.h>
#include <errno.h>
#include <stdlib.h>
#include <poll.h>

#include <mathlib/mathlib.h>

#include <systemlib/param/param.h>
#include <systemlib/systemlib.h>
#include <systemlib/err.h>
#include <systemlib/airspeed.h>
#include <mavlink/mavlink_log.h>
#include <commander/px4_custom_mode.h>
#include <geo/geo.h>

__BEGIN_DECLS

#include "mavlink_bridge_header.h"
#include "mavlink_receiver.h"
#include "mavlink_main.h"
#include "util.h"

__END_DECLS

<<<<<<< HEAD
/* XXX should be in a header somewhere */
extern "C" pthread_t receive_start(int uart);

static void handle_message(mavlink_message_t *msg);
static void *receive_thread(void *arg);

static mavlink_status_t status;
static struct vehicle_vicon_position_s vicon_position;
static struct vehicle_command_s vcmd;
static struct offboard_control_setpoint_s offboard_control_sp;

struct vehicle_global_position_s hil_global_pos;
struct vehicle_local_position_s hil_local_pos;
struct vehicle_attitude_s hil_attitude;
struct vehicle_gps_position_s hil_gps;
struct sensor_combined_s hil_sensors;
struct battery_status_s	hil_battery_status;
static orb_advert_t pub_hil_global_pos = -1;
static orb_advert_t pub_hil_local_pos = -1;
static orb_advert_t pub_hil_attitude = -1;
static orb_advert_t pub_hil_gps = -1;
static orb_advert_t pub_hil_sensors = -1;
static orb_advert_t pub_hil_gyro = -1;
static orb_advert_t pub_hil_accel = -1;
static orb_advert_t pub_hil_mag = -1;
static orb_advert_t pub_hil_baro = -1;
static orb_advert_t pub_hil_airspeed = -1;
static orb_advert_t pub_hil_battery = -1;

/* packet counter */
static int hil_counter = 0;
static int hil_frames = 0;
static uint64_t old_timestamp = 0;

static orb_advert_t cmd_pub = -1;
static orb_advert_t flow_pub = -1;

static orb_advert_t offboard_control_sp_pub = -1;
static orb_advert_t vicon_position_pub = -1;
static orb_advert_t telemetry_status_pub = -1;

// variables for HIL reference position
static int32_t lat0 = 0;
static int32_t lon0 = 0;
static double alt0 = 0;
struct map_projection_reference_s hil_ref;

static void
handle_message(mavlink_message_t *msg)
=======
static const float mg2ms2 = CONSTANTS_ONE_G / 1000.0f;

MavlinkReceiver::MavlinkReceiver(Mavlink *parent) :
	_mavlink(parent),

	_manual_sub(-1),

	_global_pos_pub(-1),
	_local_pos_pub(-1),
	_attitude_pub(-1),
	_gps_pub(-1),
	_sensors_pub(-1),
	_gyro_pub(-1),
	_accel_pub(-1),
	_mag_pub(-1),
	_baro_pub(-1),
	_airspeed_pub(-1),
	_battery_pub(-1),
	_cmd_pub(-1),
	_flow_pub(-1),
	_offboard_control_sp_pub(-1),
	_vicon_position_pub(-1),
	_telemetry_status_pub(-1),
	_rc_pub(-1),
	_manual_pub(-1),
	_hil_frames(0),
	_old_timestamp(0),
	_hil_local_proj_inited(0),
	_hil_local_alt0(0.0)
>>>>>>> 295f87f2
{
	memset(&hil_local_pos, 0, sizeof(hil_local_pos));
}

MavlinkReceiver::~MavlinkReceiver()
{
}

void
MavlinkReceiver::handle_message(mavlink_message_t *msg)
{
	switch (msg->msgid) {
	case MAVLINK_MSG_ID_COMMAND_LONG:
		handle_message_command_long(msg);
		break;

	case MAVLINK_MSG_ID_OPTICAL_FLOW:
		handle_message_optical_flow(msg);
		break;

	case MAVLINK_MSG_ID_SET_MODE:
		handle_message_set_mode(msg);
		break;

	case MAVLINK_MSG_ID_VICON_POSITION_ESTIMATE:
		handle_message_vicon_position_estimate(msg);
		break;

	case MAVLINK_MSG_ID_SET_QUAD_SWARM_ROLL_PITCH_YAW_THRUST:
		handle_message_quad_swarm_roll_pitch_yaw_thrust(msg);
		break;

	case MAVLINK_MSG_ID_RADIO_STATUS:
		handle_message_radio_status(msg);
		break;

	case MAVLINK_MSG_ID_MANUAL_CONTROL:
		handle_message_manual_control(msg);
		break;

	default:
		break;
	}

	/*
	 * Only decode hil messages in HIL mode.
	 *
	 * The HIL mode is enabled by the HIL bit flag
	 * in the system mode. Either send a set mode
	 * COMMAND_LONG message or a SET_MODE message
	 */
	if (_mavlink->get_hil_enabled()) {
		switch (msg->msgid) {
		case MAVLINK_MSG_ID_HIL_SENSOR:
			handle_message_hil_sensor(msg);
			break;

		case MAVLINK_MSG_ID_HIL_GPS:
			handle_message_hil_gps(msg);
			break;

		case MAVLINK_MSG_ID_HIL_STATE_QUATERNION:
			handle_message_hil_state_quaternion(msg);
			break;

		default:
			break;
		}
	}
}

void
MavlinkReceiver::handle_message_command_long(mavlink_message_t *msg)
{
	/* command */
	mavlink_command_long_t cmd_mavlink;
	mavlink_msg_command_long_decode(msg, &cmd_mavlink);

	if (cmd_mavlink.target_system == mavlink_system.sysid && ((cmd_mavlink.target_component == mavlink_system.compid)
			|| (cmd_mavlink.target_component == MAV_COMP_ID_ALL))) {
		//check for MAVLINK terminate command
		if (cmd_mavlink.command == MAV_CMD_PREFLIGHT_REBOOT_SHUTDOWN && ((int)cmd_mavlink.param1) == 3) {
			/* This is the link shutdown command, terminate mavlink */
			warnx("terminated by remote command");
			fflush(stdout);
			usleep(50000);

			/* terminate other threads and this thread */
			_mavlink->_task_should_exit = true;

		} else {
			struct vehicle_command_s vcmd;
			memset(&vcmd, 0, sizeof(vcmd));

			/* Copy the content of mavlink_command_long_t cmd_mavlink into command_t cmd */
			vcmd.param1 = cmd_mavlink.param1;
			vcmd.param2 = cmd_mavlink.param2;
			vcmd.param3 = cmd_mavlink.param3;
			vcmd.param4 = cmd_mavlink.param4;
			vcmd.param5 = cmd_mavlink.param5;
			vcmd.param6 = cmd_mavlink.param6;
			vcmd.param7 = cmd_mavlink.param7;
			// XXX do proper translation
			vcmd.command = (enum VEHICLE_CMD)cmd_mavlink.command;
			vcmd.target_system = cmd_mavlink.target_system;
			vcmd.target_component = cmd_mavlink.target_component;
			vcmd.source_system = msg->sysid;
			vcmd.source_component = msg->compid;
			vcmd.confirmation =  cmd_mavlink.confirmation;

			/* check if topic is advertised */
			if (_cmd_pub <= 0) {
				_cmd_pub = orb_advertise(ORB_ID(vehicle_command), &vcmd);

			} else {
				/* publish */
				orb_publish(ORB_ID(vehicle_command), _cmd_pub, &vcmd);
			}
		}
	}
}

void
MavlinkReceiver::handle_message_optical_flow(mavlink_message_t *msg)
{
	/* optical flow */
	mavlink_optical_flow_t flow;
	mavlink_msg_optical_flow_decode(msg, &flow);

	struct optical_flow_s f;
	memset(&f, 0, sizeof(f));

	f.timestamp = hrt_absolute_time();
	f.flow_raw_x = flow.flow_x;
	f.flow_raw_y = flow.flow_y;
	f.flow_comp_x_m = flow.flow_comp_m_x;
	f.flow_comp_y_m = flow.flow_comp_m_y;
	f.ground_distance_m = flow.ground_distance;
	f.quality = flow.quality;
	f.sensor_id = flow.sensor_id;

	if (_flow_pub <= 0) {
		_flow_pub = orb_advertise(ORB_ID(optical_flow), &f);

	} else {
		orb_publish(ORB_ID(optical_flow), _flow_pub, &f);
	}
}

void
MavlinkReceiver::handle_message_set_mode(mavlink_message_t *msg)
{
	mavlink_set_mode_t new_mode;
	mavlink_msg_set_mode_decode(msg, &new_mode);

	struct vehicle_command_s vcmd;
	memset(&vcmd, 0, sizeof(vcmd));

	union px4_custom_mode custom_mode;
	custom_mode.data = new_mode.custom_mode;
	/* copy the content of mavlink_command_long_t cmd_mavlink into command_t cmd */
	vcmd.param1 = new_mode.base_mode;
	vcmd.param2 = custom_mode.main_mode;
	vcmd.param3 = 0;
	vcmd.param4 = 0;
	vcmd.param5 = 0;
	vcmd.param6 = 0;
	vcmd.param7 = 0;
	vcmd.command = VEHICLE_CMD_DO_SET_MODE;
	vcmd.target_system = new_mode.target_system;
	vcmd.target_component = MAV_COMP_ID_ALL;
	vcmd.source_system = msg->sysid;
	vcmd.source_component = msg->compid;
	vcmd.confirmation = 1;

	if (_cmd_pub <= 0) {
		_cmd_pub = orb_advertise(ORB_ID(vehicle_command), &vcmd);

	} else {
		orb_publish(ORB_ID(vehicle_command), _cmd_pub, &vcmd);
	}
}

void
MavlinkReceiver::handle_message_vicon_position_estimate(mavlink_message_t *msg)
{
	mavlink_vicon_position_estimate_t pos;
	mavlink_msg_vicon_position_estimate_decode(msg, &pos);

	struct vehicle_vicon_position_s vicon_position;
	memset(&vicon_position, 0, sizeof(vicon_position));

	vicon_position.timestamp = hrt_absolute_time();
	vicon_position.x = pos.x;
	vicon_position.y = pos.y;
	vicon_position.z = pos.z;
	vicon_position.roll = pos.roll;
	vicon_position.pitch = pos.pitch;
	vicon_position.yaw = pos.yaw;

	if (_vicon_position_pub <= 0) {
		_vicon_position_pub = orb_advertise(ORB_ID(vehicle_vicon_position), &vicon_position);

	} else {
		orb_publish(ORB_ID(vehicle_vicon_position), _vicon_position_pub, &vicon_position);
	}
}

void
MavlinkReceiver::handle_message_quad_swarm_roll_pitch_yaw_thrust(mavlink_message_t *msg)
{
	mavlink_set_quad_swarm_roll_pitch_yaw_thrust_t quad_motors_setpoint;
	mavlink_msg_set_quad_swarm_roll_pitch_yaw_thrust_decode(msg, &quad_motors_setpoint);

	if (mavlink_system.sysid < 4) {
		struct offboard_control_setpoint_s offboard_control_sp;
		memset(&offboard_control_sp, 0, sizeof(offboard_control_sp));

		uint8_t ml_mode = 0;
		bool ml_armed = false;

		switch (quad_motors_setpoint.mode) {
		case 0:
			ml_armed = false;
			break;

		case 1:
			ml_mode = OFFBOARD_CONTROL_MODE_DIRECT_RATES;
			ml_armed = true;

			break;

		case 2:
			ml_mode = OFFBOARD_CONTROL_MODE_DIRECT_ATTITUDE;
			ml_armed = true;

			break;

		case 3:
			ml_mode = OFFBOARD_CONTROL_MODE_DIRECT_VELOCITY;
			break;

		case 4:
			ml_mode = OFFBOARD_CONTROL_MODE_DIRECT_POSITION;
			break;
		}

		offboard_control_sp.p1 = (float)quad_motors_setpoint.roll[mavlink_system.sysid - 1]   / (float)INT16_MAX;
		offboard_control_sp.p2 = (float)quad_motors_setpoint.pitch[mavlink_system.sysid - 1]  / (float)INT16_MAX;
		offboard_control_sp.p3 = (float)quad_motors_setpoint.yaw[mavlink_system.sysid - 1]    / (float)INT16_MAX;
		offboard_control_sp.p4 = (float)quad_motors_setpoint.thrust[mavlink_system.sysid - 1] / (float)UINT16_MAX;

		if (quad_motors_setpoint.thrust[mavlink_system.sysid - 1] == 0) {
			ml_armed = false;
		}

		offboard_control_sp.armed = ml_armed;
		offboard_control_sp.mode = static_cast<enum OFFBOARD_CONTROL_MODE>(ml_mode);

		offboard_control_sp.timestamp = hrt_absolute_time();

		if (_offboard_control_sp_pub <= 0) {
			_offboard_control_sp_pub = orb_advertise(ORB_ID(offboard_control_setpoint), &offboard_control_sp);

		} else {
			orb_publish(ORB_ID(offboard_control_setpoint), _offboard_control_sp_pub, &offboard_control_sp);
		}
	}
}

void
MavlinkReceiver::handle_message_radio_status(mavlink_message_t *msg)
{
	mavlink_radio_status_t rstatus;
	mavlink_msg_radio_status_decode(msg, &rstatus);

	struct telemetry_status_s tstatus;
	memset(&tstatus, 0, sizeof(tstatus));

	tstatus.timestamp = hrt_absolute_time();
	tstatus.type = TELEMETRY_STATUS_RADIO_TYPE_3DR_RADIO;
	tstatus.rssi = rstatus.rssi;
	tstatus.remote_rssi = rstatus.remrssi;
	tstatus.txbuf = rstatus.txbuf;
	tstatus.noise = rstatus.noise;
	tstatus.remote_noise = rstatus.remnoise;
	tstatus.rxerrors = rstatus.rxerrors;
	tstatus.fixed = rstatus.fixed;

	if (_telemetry_status_pub <= 0) {
		_telemetry_status_pub = orb_advertise(ORB_ID(telemetry_status), &tstatus);

	} else {
		orb_publish(ORB_ID(telemetry_status), _telemetry_status_pub, &tstatus);
	}
}

void
MavlinkReceiver::handle_message_manual_control(mavlink_message_t *msg)
{
	mavlink_manual_control_t man;
	mavlink_msg_manual_control_decode(msg, &man);

	/* rc channels */
	{
		struct rc_channels_s rc;
		memset(&rc, 0, sizeof(rc));

		rc.timestamp = hrt_absolute_time();
		rc.chan_count = 4;

		rc.chan[0].scaled = man.x / 1000.0f;
		rc.chan[1].scaled = man.y / 1000.0f;
		rc.chan[2].scaled = man.r / 1000.0f;
		rc.chan[3].scaled = man.z / 1000.0f;

		if (_rc_pub == 0) {
			_rc_pub = orb_advertise(ORB_ID(rc_channels), &rc);

		} else {
			orb_publish(ORB_ID(rc_channels), _rc_pub, &rc);
		}
	}

	/* manual control */
	{
		struct manual_control_setpoint_s manual;
		memset(&manual, 0, sizeof(manual));

		/* get a copy first, to prevent altering values that are not sent by the mavlink command */
		orb_copy(ORB_ID(manual_control_setpoint), _manual_sub, &manual);

		manual.timestamp = hrt_absolute_time();
		manual.roll = man.x / 1000.0f;
		manual.pitch = man.y / 1000.0f;
		manual.yaw = man.r / 1000.0f;
		manual.throttle = man.z / 1000.0f;

		if (_manual_pub == 0) {
			_manual_pub = orb_advertise(ORB_ID(manual_control_setpoint), &manual);

		} else {
			orb_publish(ORB_ID(manual_control_setpoint), _manual_pub, &manual);
		}
	}
}

void
MavlinkReceiver::handle_message_hil_sensor(mavlink_message_t *msg)
{
	mavlink_hil_sensor_t imu;
	mavlink_msg_hil_sensor_decode(msg, &imu);

	uint64_t timestamp = hrt_absolute_time();

	/* airspeed */
	{
		struct airspeed_s airspeed;
		memset(&airspeed, 0, sizeof(airspeed));

		float ias = calc_indicated_airspeed(imu.diff_pressure * 1e2f);
		// XXX need to fix this
		float tas = ias;

		airspeed.timestamp = timestamp;
		airspeed.indicated_airspeed_m_s = ias;
		airspeed.true_airspeed_m_s = tas;

		if (_airspeed_pub < 0) {
			_airspeed_pub = orb_advertise(ORB_ID(airspeed), &airspeed);

		} else {
			orb_publish(ORB_ID(airspeed), _airspeed_pub, &airspeed);
		}
	}

	/* gyro */
	{
		struct gyro_report gyro;
		memset(&gyro, 0, sizeof(gyro));

		gyro.timestamp = timestamp;
		gyro.x_raw = imu.xgyro * 1000.0f;
		gyro.y_raw = imu.ygyro * 1000.0f;
		gyro.z_raw = imu.zgyro * 1000.0f;
		gyro.x = imu.xgyro;
		gyro.y = imu.ygyro;
		gyro.z = imu.zgyro;
		gyro.temperature = imu.temperature;

		if (_gyro_pub < 0) {
			_gyro_pub = orb_advertise(ORB_ID(sensor_gyro), &gyro);

		} else {
			orb_publish(ORB_ID(sensor_gyro), _gyro_pub, &gyro);
		}
	}

	/* accelerometer */
	{
		struct accel_report accel;
		memset(&accel, 0, sizeof(accel));

		accel.timestamp = timestamp;
		accel.x_raw = imu.xacc / mg2ms2;
		accel.y_raw = imu.yacc / mg2ms2;
		accel.z_raw = imu.zacc / mg2ms2;
		accel.x = imu.xacc;
		accel.y = imu.yacc;
		accel.z = imu.zacc;
		accel.temperature = imu.temperature;

		if (_accel_pub < 0) {
			_accel_pub = orb_advertise(ORB_ID(sensor_accel), &accel);

		} else {
			orb_publish(ORB_ID(sensor_accel), _accel_pub, &accel);
		}
	}

	/* magnetometer */
	{
		struct mag_report mag;
		memset(&mag, 0, sizeof(mag));

		mag.timestamp = timestamp;
		mag.x_raw = imu.xmag * 1000.0f;
		mag.y_raw = imu.ymag * 1000.0f;
		mag.z_raw = imu.zmag * 1000.0f;
		mag.x = imu.xmag;
		mag.y = imu.ymag;
		mag.z = imu.zmag;

		if (_mag_pub < 0) {
			_mag_pub = orb_advertise(ORB_ID(sensor_mag), &mag);

		} else {
			orb_publish(ORB_ID(sensor_mag), _mag_pub, &mag);
		}
	}

	/* baro */
	{
		struct baro_report baro;
		memset(&baro, 0, sizeof(baro));

		baro.timestamp = timestamp;
		baro.pressure = imu.abs_pressure;
		baro.altitude = imu.pressure_alt;
		baro.temperature = imu.temperature;

		if (_baro_pub < 0) {
			_baro_pub = orb_advertise(ORB_ID(sensor_baro), &baro);

		} else {
			orb_publish(ORB_ID(sensor_baro), _baro_pub, &baro);
		}
	}

	/* sensor combined */
	{
		struct sensor_combined_s hil_sensors;
		memset(&hil_sensors, 0, sizeof(hil_sensors));

		hil_sensors.timestamp = timestamp;

		hil_sensors.gyro_raw[0] = imu.xgyro * 1000.0f;
		hil_sensors.gyro_raw[1] = imu.ygyro * 1000.0f;
		hil_sensors.gyro_raw[2] = imu.zgyro * 1000.0f;
		hil_sensors.gyro_rad_s[0] = imu.xgyro;
		hil_sensors.gyro_rad_s[1] = imu.ygyro;
		hil_sensors.gyro_rad_s[2] = imu.zgyro;

		hil_sensors.accelerometer_raw[0] = imu.xacc / mg2ms2;
		hil_sensors.accelerometer_raw[1] = imu.yacc / mg2ms2;
		hil_sensors.accelerometer_raw[2] = imu.zacc / mg2ms2;
		hil_sensors.accelerometer_m_s2[0] = imu.xacc;
		hil_sensors.accelerometer_m_s2[1] = imu.yacc;
		hil_sensors.accelerometer_m_s2[2] = imu.zacc;
		hil_sensors.accelerometer_mode = 0; // TODO what is this?
		hil_sensors.accelerometer_range_m_s2 = 32.7f; // int16
		hil_sensors.accelerometer_timestamp = timestamp;

		hil_sensors.adc_voltage_v[0] = 0.0f;
		hil_sensors.adc_voltage_v[1] = 0.0f;
		hil_sensors.adc_voltage_v[2] = 0.0f;

		hil_sensors.magnetometer_raw[0] = imu.xmag * 1000.0f;
		hil_sensors.magnetometer_raw[1] = imu.ymag * 1000.0f;
		hil_sensors.magnetometer_raw[2] = imu.zmag * 1000.0f;
		hil_sensors.magnetometer_ga[0] = imu.xmag;
		hil_sensors.magnetometer_ga[1] = imu.ymag;
		hil_sensors.magnetometer_ga[2] = imu.zmag;
		hil_sensors.magnetometer_range_ga = 32.7f; // int16
		hil_sensors.magnetometer_mode = 0; // TODO what is this
		hil_sensors.magnetometer_cuttoff_freq_hz = 50.0f;
		hil_sensors.magnetometer_timestamp = timestamp;

		hil_sensors.baro_pres_mbar = imu.abs_pressure;
		hil_sensors.baro_alt_meter = imu.pressure_alt;
		hil_sensors.baro_temp_celcius = imu.temperature;
		hil_sensors.baro_timestamp = timestamp;

		hil_sensors.differential_pressure_pa = imu.diff_pressure * 1e2f; //from hPa to Pa
		hil_sensors.differential_pressure_timestamp = timestamp;

		/* publish combined sensor topic */
		if (_sensors_pub > 0) {
			orb_publish(ORB_ID(sensor_combined), _sensors_pub, &hil_sensors);

		} else {
			_sensors_pub = orb_advertise(ORB_ID(sensor_combined), &hil_sensors);
		}
	}

	/* battery status */
	{
		struct battery_status_s hil_battery_status;
		memset(&hil_battery_status, 0, sizeof(hil_battery_status));

		hil_battery_status.timestamp = timestamp;
		hil_battery_status.voltage_v = 11.1f;
		hil_battery_status.current_a = 10.0f;

		if (_battery_pub > 0) {
			orb_publish(ORB_ID(battery_status), _battery_pub, &hil_battery_status);

		} else {
			_baro_pub = orb_advertise(ORB_ID(battery_status), &hil_battery_status);
		}
	}

	/* increment counters */
	_hil_frames++;

<<<<<<< HEAD
			} else {
				pub_hil_global_pos = orb_advertise(ORB_ID(vehicle_global_position), &hil_global_pos);
			}

			// publish local position
			if (pub_hil_local_pos > 0) {
				float x;
				float y;
				bool landed = hil_state.alt/1000.0f < (alt0 + 0.1); // XXX improve?
				double lat = hil_state.lat*1e-7;
				double lon = hil_state.lon*1e-7;
				map_projection_project(&hil_ref, lat, lon, &x, &y);
				hil_local_pos.timestamp = timestamp;
				hil_local_pos.xy_valid = true;
				hil_local_pos.z_valid = true;
				hil_local_pos.v_xy_valid = true;
				hil_local_pos.v_z_valid = true;
				hil_local_pos.x = x;
				hil_local_pos.y = y;
				hil_local_pos.z = alt0 - hil_state.alt/1000.0f;
				hil_local_pos.vx = hil_state.vx/100.0f;
				hil_local_pos.vy = hil_state.vy/100.0f;
				hil_local_pos.vz = hil_state.vz/100.0f;
				hil_local_pos.yaw = hil_attitude.yaw;
				hil_local_pos.xy_global = true;
				hil_local_pos.z_global = true;
				hil_local_pos.ref_timestamp = timestamp;
				hil_local_pos.ref_lat = hil_state.lat / 1e7d;
				hil_local_pos.ref_lon = hil_state.lon / 1e7d;
				hil_local_pos.ref_alt = alt0;
				hil_local_pos.landed = landed;
				orb_publish(ORB_ID(vehicle_local_position), pub_hil_local_pos, &hil_local_pos);
			} else {
				pub_hil_local_pos = orb_advertise(ORB_ID(vehicle_local_position), &hil_local_pos);
				lat0 = hil_state.lat;
				lon0 = hil_state.lon;
				alt0 = hil_state.alt / 1000.0f;
				map_projection_init(&hil_ref, hil_state.lat, hil_state.lon);
			}
=======
	/* print HIL sensors rate */
	if ((timestamp - _old_timestamp) > 10000000) {
		printf("receiving HIL sensors at %d hz\n", _hil_frames / 10);
		_old_timestamp = timestamp;
		_hil_frames = 0;
	}
}
>>>>>>> 295f87f2

void
MavlinkReceiver::handle_message_hil_gps(mavlink_message_t *msg)
{
	mavlink_hil_gps_t gps;
	mavlink_msg_hil_gps_decode(msg, &gps);

	uint64_t timestamp = hrt_absolute_time();

	struct vehicle_gps_position_s hil_gps;
	memset(&hil_gps, 0, sizeof(hil_gps));

	hil_gps.timestamp_time = timestamp;
	hil_gps.time_gps_usec = gps.time_usec;

	hil_gps.timestamp_position = timestamp;
	hil_gps.lat = gps.lat;
	hil_gps.lon = gps.lon;
	hil_gps.alt = gps.alt;
	hil_gps.eph_m = (float)gps.eph * 1e-2f; // from cm to m
	hil_gps.epv_m = (float)gps.epv * 1e-2f; // from cm to m

	hil_gps.timestamp_variance = timestamp;
	hil_gps.s_variance_m_s = 5.0f;
	hil_gps.p_variance_m = hil_gps.eph_m * hil_gps.eph_m;

	hil_gps.timestamp_velocity = timestamp;
	hil_gps.vel_m_s = (float)gps.vel * 1e-2f; // from cm/s to m/s
	hil_gps.vel_n_m_s = gps.vn * 1e-2f; // from cm to m
	hil_gps.vel_e_m_s = gps.ve * 1e-2f; // from cm to m
	hil_gps.vel_d_m_s = gps.vd * 1e-2f; // from cm to m
	hil_gps.vel_ned_valid = true;
	hil_gps.cog_rad = _wrap_pi(gps.cog * M_DEG_TO_RAD_F * 1e-2f);

	hil_gps.timestamp_satellites = timestamp;
	hil_gps.fix_type = gps.fix_type;
	hil_gps.satellites_visible = gps.satellites_visible;

	if (_gps_pub > 0) {
		orb_publish(ORB_ID(vehicle_gps_position), _gps_pub, &hil_gps);

	} else {
		_gps_pub = orb_advertise(ORB_ID(vehicle_gps_position), &hil_gps);
	}
}

void
MavlinkReceiver::handle_message_hil_state_quaternion(mavlink_message_t *msg)
{
	mavlink_hil_state_quaternion_t hil_state;
	mavlink_msg_hil_state_quaternion_decode(msg, &hil_state);

	uint64_t timestamp = hrt_absolute_time();

	/* airspeed */
	{
		struct airspeed_s airspeed;
		memset(&airspeed, 0, sizeof(airspeed));

		airspeed.timestamp = timestamp;
		airspeed.indicated_airspeed_m_s = hil_state.ind_airspeed * 1e-2f;
		airspeed.true_airspeed_m_s = hil_state.true_airspeed * 1e-2f;

		if (_airspeed_pub < 0) {
			_airspeed_pub = orb_advertise(ORB_ID(airspeed), &airspeed);

		} else {
			orb_publish(ORB_ID(airspeed), _airspeed_pub, &airspeed);
		}
	}

	/* attitude */
	struct vehicle_attitude_s hil_attitude;
	{
		memset(&hil_attitude, 0, sizeof(hil_attitude));
		math::Quaternion q(hil_state.attitude_quaternion);
		math::Matrix<3, 3> C_nb = q.to_dcm();
		math::Vector<3> euler = C_nb.to_euler();

		hil_attitude.timestamp = timestamp;
		memcpy(hil_attitude.R, C_nb.data, sizeof(hil_attitude.R));
		hil_attitude.R_valid = true;

		hil_attitude.q[0] = q(0);
		hil_attitude.q[1] = q(1);
		hil_attitude.q[2] = q(2);
		hil_attitude.q[3] = q(3);
		hil_attitude.q_valid = true;

		hil_attitude.roll = euler(0);
		hil_attitude.pitch = euler(1);
		hil_attitude.yaw = euler(2);
		hil_attitude.rollspeed = hil_state.rollspeed;
		hil_attitude.pitchspeed = hil_state.pitchspeed;
		hil_attitude.yawspeed = hil_state.yawspeed;

		if (_attitude_pub > 0) {
			orb_publish(ORB_ID(vehicle_attitude), _attitude_pub, &hil_attitude);

		} else {
			_attitude_pub = orb_advertise(ORB_ID(vehicle_attitude), &hil_attitude);
		}
	}

	/* global position */
	{
		struct vehicle_global_position_s hil_global_pos;
		memset(&hil_global_pos, 0, sizeof(hil_global_pos));

		hil_global_pos.timestamp = timestamp;
		hil_global_pos.global_valid = true;
		hil_global_pos.lat = hil_state.lat;
		hil_global_pos.lon = hil_state.lon;
		hil_global_pos.alt = hil_state.alt / 1000.0f;
		hil_global_pos.vel_n = hil_state.vx / 100.0f;
		hil_global_pos.vel_e = hil_state.vy / 100.0f;
		hil_global_pos.vel_d = hil_state.vz / 100.0f;
		hil_global_pos.yaw = hil_attitude.yaw;

		if (_global_pos_pub > 0) {
			orb_publish(ORB_ID(vehicle_global_position), _global_pos_pub, &hil_global_pos);

		} else {
			_global_pos_pub = orb_advertise(ORB_ID(vehicle_global_position), &hil_global_pos);
		}
	}

	/* local position */
	{
		if (!_hil_local_proj_inited) {
			_hil_local_proj_inited = true;
			_hil_local_alt0 = hil_state.alt / 1000.0f;
			map_projection_init(hil_state.lat, hil_state.lon);
			hil_local_pos.ref_timestamp = timestamp;
			hil_local_pos.ref_lat = hil_state.lat;
			hil_local_pos.ref_lon = hil_state.lon;
			hil_local_pos.ref_alt = _hil_local_alt0;
		}

		float x;
		float y;
		map_projection_project(hil_state.lat * 1e-7, hil_state.lon * 1e-7, &x, &y);
		hil_local_pos.timestamp = timestamp;
		hil_local_pos.xy_valid = true;
		hil_local_pos.z_valid = true;
		hil_local_pos.v_xy_valid = true;
		hil_local_pos.v_z_valid = true;
		hil_local_pos.x = x;
		hil_local_pos.y = y;
		hil_local_pos.z = _hil_local_alt0 - hil_state.alt / 1000.0f;
		hil_local_pos.vx = hil_state.vx / 100.0f;
		hil_local_pos.vy = hil_state.vy / 100.0f;
		hil_local_pos.vz = hil_state.vz / 100.0f;
		hil_local_pos.yaw = hil_attitude.yaw;
		hil_local_pos.xy_global = true;
		hil_local_pos.z_global = true;

		bool landed = (float)(hil_state.alt) / 1000.0f < (_hil_local_alt0 + 0.1f); // XXX improve?
		hil_local_pos.landed = landed;

		if (_local_pos_pub > 0) {
			orb_publish(ORB_ID(vehicle_local_position), _local_pos_pub, &hil_local_pos);

		} else {
			_local_pos_pub = orb_advertise(ORB_ID(vehicle_local_position), &hil_local_pos);
		}
	}

	/* accelerometer */
	{
		struct accel_report accel;
		memset(&accel, 0, sizeof(accel));

		accel.timestamp = timestamp;
		accel.x_raw = hil_state.xacc / CONSTANTS_ONE_G * 1e3f;
		accel.y_raw = hil_state.yacc / CONSTANTS_ONE_G * 1e3f;
		accel.z_raw = hil_state.zacc / CONSTANTS_ONE_G * 1e3f;
		accel.x = hil_state.xacc;
		accel.y = hil_state.yacc;
		accel.z = hil_state.zacc;
		accel.temperature = 25.0f;

		if (_accel_pub < 0) {
			_accel_pub = orb_advertise(ORB_ID(sensor_accel), &accel);

		} else {
			orb_publish(ORB_ID(sensor_accel), _accel_pub, &accel);
		}
	}

	/* battery status */
	{
		struct battery_status_s	hil_battery_status;
		memset(&hil_battery_status, 0, sizeof(hil_battery_status));

		hil_battery_status.timestamp = timestamp;
		hil_battery_status.voltage_v = 11.1f;
		hil_battery_status.voltage_filtered_v = 11.1f;
		hil_battery_status.current_a = 10.0f;
		hil_battery_status.discharged_mah = -1.0f;

		if (_battery_pub > 0) {
			orb_publish(ORB_ID(battery_status), _battery_pub, &hil_battery_status);

		} else {
			_battery_pub = orb_advertise(ORB_ID(battery_status), &hil_battery_status);
		}
	}
}


/**
 * Receive data from UART.
 */
void *
MavlinkReceiver::receive_thread(void *arg)
{
	int uart_fd = _mavlink->get_uart_fd();

	const int timeout = 500;
	uint8_t buf[32];

	mavlink_message_t msg;

	/* set thread name */
	char thread_name[24];
	sprintf(thread_name, "mavlink_rcv_if%d", _mavlink->get_instance_id());
	prctl(PR_SET_NAME, thread_name, getpid());

	_manual_sub = orb_subscribe(ORB_ID(manual_control_setpoint));

	struct pollfd fds[1];
	fds[0].fd = uart_fd;
	fds[0].events = POLLIN;

	ssize_t nread = 0;

	while (!_mavlink->_task_should_exit) {
		if (poll(fds, 1, timeout) > 0) {

			/* non-blocking read. read may return negative values */
			if ((nread = read(uart_fd, buf, sizeof(buf))) < (ssize_t)sizeof(buf)) {
				/* to avoid reading very small chunks wait for data before reading */
				usleep(1000);
			}

			/* if read failed, this loop won't execute */
			for (ssize_t i = 0; i < nread; i++) {
				if (mavlink_parse_char(_mavlink->get_channel(), buf[i], &msg, &status)) {
					/* handle generic messages and commands */
					handle_message(&msg);

					/* handle packet with waypoint component */
					_mavlink->mavlink_wpm_message_handler(&msg);

					/* handle packet with parameter component */
					_mavlink->mavlink_pm_message_handler(_mavlink->get_channel(), &msg);
				}
			}
		}
	}

	return NULL;
}

void MavlinkReceiver::print_status()
{

}

void *MavlinkReceiver::start_helper(void *context)
{
	MavlinkReceiver *rcv = new MavlinkReceiver((Mavlink *)context);

	rcv->receive_thread(NULL);

	delete rcv;
}

pthread_t
MavlinkReceiver::receive_start(Mavlink *parent)
{
	pthread_attr_t receiveloop_attr;
	pthread_attr_init(&receiveloop_attr);

	// set to non-blocking read
	int flags = fcntl(parent->get_uart_fd(), F_GETFL, 0);
	fcntl(parent->get_uart_fd(), F_SETFL, flags | O_NONBLOCK);

	struct sched_param param;
	(void)pthread_attr_getschedparam(&receiveloop_attr, &param);
	param.sched_priority = SCHED_PRIORITY_MAX - 40;
	(void)pthread_attr_setschedparam(&receiveloop_attr, &param);

	pthread_attr_setstacksize(&receiveloop_attr, 3000);

	pthread_t thread;
	pthread_create(&thread, &receiveloop_attr, MavlinkReceiver::start_helper, (void *)parent);

	pthread_attr_destroy(&receiveloop_attr);
	return thread;
}<|MERGE_RESOLUTION|>--- conflicted
+++ resolved
@@ -83,57 +83,6 @@
 
 __END_DECLS
 
-<<<<<<< HEAD
-/* XXX should be in a header somewhere */
-extern "C" pthread_t receive_start(int uart);
-
-static void handle_message(mavlink_message_t *msg);
-static void *receive_thread(void *arg);
-
-static mavlink_status_t status;
-static struct vehicle_vicon_position_s vicon_position;
-static struct vehicle_command_s vcmd;
-static struct offboard_control_setpoint_s offboard_control_sp;
-
-struct vehicle_global_position_s hil_global_pos;
-struct vehicle_local_position_s hil_local_pos;
-struct vehicle_attitude_s hil_attitude;
-struct vehicle_gps_position_s hil_gps;
-struct sensor_combined_s hil_sensors;
-struct battery_status_s	hil_battery_status;
-static orb_advert_t pub_hil_global_pos = -1;
-static orb_advert_t pub_hil_local_pos = -1;
-static orb_advert_t pub_hil_attitude = -1;
-static orb_advert_t pub_hil_gps = -1;
-static orb_advert_t pub_hil_sensors = -1;
-static orb_advert_t pub_hil_gyro = -1;
-static orb_advert_t pub_hil_accel = -1;
-static orb_advert_t pub_hil_mag = -1;
-static orb_advert_t pub_hil_baro = -1;
-static orb_advert_t pub_hil_airspeed = -1;
-static orb_advert_t pub_hil_battery = -1;
-
-/* packet counter */
-static int hil_counter = 0;
-static int hil_frames = 0;
-static uint64_t old_timestamp = 0;
-
-static orb_advert_t cmd_pub = -1;
-static orb_advert_t flow_pub = -1;
-
-static orb_advert_t offboard_control_sp_pub = -1;
-static orb_advert_t vicon_position_pub = -1;
-static orb_advert_t telemetry_status_pub = -1;
-
-// variables for HIL reference position
-static int32_t lat0 = 0;
-static int32_t lon0 = 0;
-static double alt0 = 0;
-struct map_projection_reference_s hil_ref;
-
-static void
-handle_message(mavlink_message_t *msg)
-=======
 static const float mg2ms2 = CONSTANTS_ONE_G / 1000.0f;
 
 MavlinkReceiver::MavlinkReceiver(Mavlink *parent) :
@@ -163,7 +112,6 @@
 	_old_timestamp(0),
 	_hil_local_proj_inited(0),
 	_hil_local_alt0(0.0)
->>>>>>> 295f87f2
 {
 	memset(&hil_local_pos, 0, sizeof(hil_local_pos));
 }
@@ -699,47 +647,6 @@
 	/* increment counters */
 	_hil_frames++;
 
-<<<<<<< HEAD
-			} else {
-				pub_hil_global_pos = orb_advertise(ORB_ID(vehicle_global_position), &hil_global_pos);
-			}
-
-			// publish local position
-			if (pub_hil_local_pos > 0) {
-				float x;
-				float y;
-				bool landed = hil_state.alt/1000.0f < (alt0 + 0.1); // XXX improve?
-				double lat = hil_state.lat*1e-7;
-				double lon = hil_state.lon*1e-7;
-				map_projection_project(&hil_ref, lat, lon, &x, &y);
-				hil_local_pos.timestamp = timestamp;
-				hil_local_pos.xy_valid = true;
-				hil_local_pos.z_valid = true;
-				hil_local_pos.v_xy_valid = true;
-				hil_local_pos.v_z_valid = true;
-				hil_local_pos.x = x;
-				hil_local_pos.y = y;
-				hil_local_pos.z = alt0 - hil_state.alt/1000.0f;
-				hil_local_pos.vx = hil_state.vx/100.0f;
-				hil_local_pos.vy = hil_state.vy/100.0f;
-				hil_local_pos.vz = hil_state.vz/100.0f;
-				hil_local_pos.yaw = hil_attitude.yaw;
-				hil_local_pos.xy_global = true;
-				hil_local_pos.z_global = true;
-				hil_local_pos.ref_timestamp = timestamp;
-				hil_local_pos.ref_lat = hil_state.lat / 1e7d;
-				hil_local_pos.ref_lon = hil_state.lon / 1e7d;
-				hil_local_pos.ref_alt = alt0;
-				hil_local_pos.landed = landed;
-				orb_publish(ORB_ID(vehicle_local_position), pub_hil_local_pos, &hil_local_pos);
-			} else {
-				pub_hil_local_pos = orb_advertise(ORB_ID(vehicle_local_position), &hil_local_pos);
-				lat0 = hil_state.lat;
-				lon0 = hil_state.lon;
-				alt0 = hil_state.alt / 1000.0f;
-				map_projection_init(&hil_ref, hil_state.lat, hil_state.lon);
-			}
-=======
 	/* print HIL sensors rate */
 	if ((timestamp - _old_timestamp) > 10000000) {
 		printf("receiving HIL sensors at %d hz\n", _hil_frames / 10);
@@ -747,7 +654,6 @@
 		_hil_frames = 0;
 	}
 }
->>>>>>> 295f87f2
 
 void
 MavlinkReceiver::handle_message_hil_gps(mavlink_message_t *msg)
@@ -877,19 +783,22 @@
 
 	/* local position */
 	{
+		double lat = hil_state.lat * 1e-7;
+		double lon = hil_state.lon * 1e-7;
+
 		if (!_hil_local_proj_inited) {
 			_hil_local_proj_inited = true;
 			_hil_local_alt0 = hil_state.alt / 1000.0f;
-			map_projection_init(hil_state.lat, hil_state.lon);
+			map_projection_init(&_hil_local_proj_ref, hil_state.lat, hil_state.lon);
 			hil_local_pos.ref_timestamp = timestamp;
-			hil_local_pos.ref_lat = hil_state.lat;
-			hil_local_pos.ref_lon = hil_state.lon;
+			hil_local_pos.ref_lat = lat;
+			hil_local_pos.ref_lon = lon;
 			hil_local_pos.ref_alt = _hil_local_alt0;
 		}
 
 		float x;
 		float y;
-		map_projection_project(hil_state.lat * 1e-7, hil_state.lon * 1e-7, &x, &y);
+		map_projection_project(&_hil_local_proj_ref, lat, lon, &x, &y);
 		hil_local_pos.timestamp = timestamp;
 		hil_local_pos.xy_valid = true;
 		hil_local_pos.z_valid = true;
